--- conflicted
+++ resolved
@@ -506,11 +506,7 @@
             params: Configuration parameters for the model. Defaults to InputParams().
             inference_on_context_initialization: Whether to generate a response when context
                 is first set. Defaults to True.
-<<<<<<< HEAD
-            file_api_base_url: Base URL for the file API. Defaults to the official Gemini Live endpoint.
-=======
             file_api_base_url: Base URL for the Gemini File API. Defaults to the official endpoint.
->>>>>>> 29023628
             **kwargs: Additional arguments passed to parent LLMService.
         """
         super().__init__(base_url=base_url, **kwargs)
